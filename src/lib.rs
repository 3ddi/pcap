//! pcap is a packet capture library available on Linux, Windows and Mac. This
//! crate supports creating and configuring capture contexts, sniffing packets,
//! sending packets to interfaces, listing devices, and recording packet captures
//! to pcap-format dump files.
//!
//! # Capturing packets
//! The easiest way to open an active capture handle and begin sniffing is to
//! use `.open()` on a `Device`. You can obtain the "default" device using
//! `Device::lookup()`, or you can obtain the device(s) you need via `Device::list()`.
//!
//! ```ignore
//! use pcap::Device;
//!
//! fn main() {
//!     let mut cap = Device::lookup().unwrap().open().unwrap();
//!
//!     while let Ok(packet) = cap.next() {
//!         println!("received packet! {:?}", packet);
//!     }
//! }
//! ```
//!
//! `Capture`'s `.next()` will produce a `Packet` which can be dereferenced to access the
//! `&[u8]` packet contents.
//!
//! # Custom configuration
//!
//! You may want to configure the `timeout`, `snaplen` or other parameters for the capture
//! handle. In this case, use `Capture::from_device()` to obtain a `Capture<Inactive>`, and
//! proceed to configure the capture handle. When you're finished, run `.open()` on it to
//! turn it into a `Capture<Active>`.
//!
//! ```ignore
//! use pcap::{Device,Capture};
//!
//! fn main() {
//!     let main_device = Device::lookup().unwrap();
//!     let mut cap = Capture::from_device(main_device).unwrap()
//!                       .promisc(true)
//!                       .snaplen(5000)
//!                       .open().unwrap();
//!
//!     while let Ok(packet) = cap.next() {
//!         println!("received packet! {:?}", packet);
//!     }
//! }
//! ```

use unique::Unique;

use std::borrow::Borrow;
use std::marker::PhantomData;
use std::ptr;
use std::ffi::{self, CString, CStr};
use std::path::Path;
use std::slice;
use std::ops::Deref;
use std::mem;
use std::fmt;
#[cfg(feature = "capture-stream")]
use std::io;
#[cfg(not(windows))]
use std::os::unix::io::{RawFd, AsRawFd};

use self::Error::*;

#[cfg(target_os = "windows")]
use widestring::WideCString;

mod raw;
pub use raw::bpf_insn;

mod unique;
#[cfg(feature = "capture-stream")]
pub mod stream;

/// An error received from pcap
#[derive(Debug, PartialEq)]
pub enum Error {
    /// The underlying library returned invalid UTF-8
    MalformedError(std::str::Utf8Error),
    /// The underlying library returned a null string
    InvalidString,
    /// The unerlying library returned an error
    PcapError(String),
    /// The linktype was invalid or unknown
    InvalidLinktype,
    /// The timeout expired while reading from a live capture
    TimeoutExpired,
    /// No more packets to read from the file
    NoMorePackets,
    /// Must be in non-blocking mode to function
    NonNonBlock,
    /// There is not sufficent memory to create a dead capture
    InsufficientMemory,
    /// An invalid input string (internal null)
    InvalidInputString,
    /// An IO error occurred
    IoError(std::io::ErrorKind),
    #[cfg(not(windows))]
    /// An invalid raw file descriptor was provided
    InvalidRawFd,
}

impl Error {
    unsafe fn new(ptr: *const libc::c_char) -> Error {
        match cstr_to_string(ptr) {
            Err(e) => e as Error,
            Ok(string) => PcapError(string.unwrap_or_default()),
        }
    }
}

impl fmt::Display for Error {
    fn fmt(&self, f: &mut fmt::Formatter) -> fmt::Result {
        match *self {
            MalformedError(ref e) => write!(f, "libpcap returned invalid UTF-8: {}", e),
            InvalidString => write!(f, "libpcap returned a null string"),
            PcapError(ref e) => write!(f, "libpcap error: {}", e),
            InvalidLinktype => write!(f, "invalid or unknown linktype"),
            TimeoutExpired => write!(f, "timeout expired while reading from a live capture"),
            NonNonBlock => write!(f, "must be in non-blocking mode to function"),
            NoMorePackets => write!(f, "no more packets to read from the file"),
            InsufficientMemory => write!(f, "insufficient memory"),
            InvalidInputString => write!(f, "invalid input string (internal null)"),
            IoError(ref e) => write!(f, "io error occurred: {:?}", e),
            #[cfg(not(windows))]
            InvalidRawFd => write!(f, "invalid raw file descriptor provided"),
        }
    }
}

impl std::error::Error for Error {
    fn description(&self) -> &str {
        match *self {
            MalformedError(..) => "libpcap returned invalid UTF-8",
            PcapError(..) => "libpcap FFI error",
            InvalidString => "libpcap returned a null string",
            InvalidLinktype => "invalid or unknown linktype",
            TimeoutExpired => "timeout expired while reading from a live capture",
            NonNonBlock => "must be in non-blocking mode to function",
            NoMorePackets => "no more packets to read from the file",
            InsufficientMemory => "insufficient memory",
            InvalidInputString => "invalid input string (internal null)",
            IoError(..) => "io error occurred",
            #[cfg(not(windows))]
            InvalidRawFd => "invalid raw file descriptor provided",
        }
    }

    fn cause(&self) -> Option<&dyn std::error::Error> {
        match *self {
            MalformedError(ref e) => Some(e),
            _ => None,
        }
    }
}

impl From<ffi::NulError> for Error {
    fn from(_: ffi::NulError) -> Error {
        InvalidInputString
    }
}

impl From<std::str::Utf8Error> for Error {
    fn from(obj: std::str::Utf8Error) -> Error {
        MalformedError(obj)
    }
}

impl From<std::io::Error> for Error {
    fn from(obj: std::io::Error) -> Error {
        IoError(obj.kind())
    }
}

impl From<std::io::ErrorKind> for Error {
    fn from(obj: std::io::ErrorKind) -> Error {
        IoError(obj)
    }
}

#[derive(Debug, Clone)]
/// A network device name and (potentially) pcap's description of it.
pub struct Device {
    /// The name of the interface
    pub name: String,
    /// A textual description of the interface, if available
    pub desc: Option<String>,
}

impl Device {
    fn new(name: String, desc: Option<String>) -> Device {
        Device { name, desc }
    }

    /// Opens a `Capture<Active>` on this device.
    pub fn open(self) -> Result<Capture<Active>, Error> {
        Capture::from_device(self)?.open()
    }

    /// Returns the default Device suitable for captures according to pcap_lookupdev,
    /// or an error from pcap.
    #[cfg(not(target_os = "windows"))]
    pub fn lookup() -> Result<Device, Error> {
        with_errbuf(|err| unsafe {
            cstr_to_string(raw::pcap_lookupdev(err))?
                .map(|name| Device::new(name, None))
                .ok_or_else(|| Error::new(err))
        })
    }
    #[cfg(target_os = "windows")]
    pub fn lookup() -> Result<Device, Error> {
        with_errbuf(|err| unsafe {
            wstr_to_string(raw::pcap_lookupdev(err))
                ?
                .map(|name| Device::new(name, None))
                .ok_or_else(|| Error::new(err))
        })
    }

    /// Returns a vector of `Device`s known by pcap via pcap_findalldevs.
    pub fn list() -> Result<Vec<Device>, Error> {
        with_errbuf(|err| unsafe {
            let mut dev_buf: *mut raw::pcap_if_t = ptr::null_mut();
            if raw::pcap_findalldevs(&mut dev_buf, err) != 0 {
                return Err(Error::new(err));
            }
            let result = (|| {
                let mut devices = vec![];
                let mut cur = dev_buf;
                while !cur.is_null() {
                    let dev = &*cur;
                    devices.push(Device::new(cstr_to_string(dev.name)?.ok_or(InvalidString)?,
                                             cstr_to_string(dev.description)?));
                    cur = dev.next;
                }
                Ok(devices)
            })();
            raw::pcap_freealldevs(dev_buf);
            result
        })
    }
}

impl<'a> Into<Device> for &'a str {
    fn into(self) -> Device {
        Device::new(self.into(), None)
    }
}

/// This is a datalink link type.
///
/// As an example, `Linktype(1)` is ethernet. A full list of linktypes is available
/// [here](http://www.tcpdump.org/linktypes.html). The const bellow are not exhaustive.
/// ```rust
/// use pcap::Linktype;
///
/// let lt = Linktype(1);
/// assert_eq!(Linktype::ETHERNET, lt);
/// ```
#[derive(Debug, PartialEq, Eq, Clone, Copy)]
pub struct Linktype(pub i32);

impl Linktype {
    /// Gets the name of the link type, such as EN10MB
    pub fn get_name(&self) -> Result<String, Error> {
        unsafe { cstr_to_string(raw::pcap_datalink_val_to_name(self.0)) }?.ok_or(InvalidLinktype)
    }

    /// Gets the description of a link type.
    pub fn get_description(&self) -> Result<String, Error> {
        unsafe { cstr_to_string(raw::pcap_datalink_val_to_description(self.0)) }?
            .ok_or(InvalidLinktype)
    }

<<<<<<< HEAD
    pub const NULL: Self = Self(0);
    pub const ETHERNET: Self = Self(1);
    pub const AX25: Self = Self(3);
    pub const IEEE802_5: Self = Self(6);
    pub const ARCNET_BSD: Self = Self(7);
    pub const SLIP: Self = Self(8);
    pub const PPP: Self = Self(9);
    pub const FDDI: Self = Self(10);
    pub const PPP_HDLC: Self = Self(50);
    pub const PPP_ETHER: Self = Self(51);
    pub const ATM_RFC1483: Self = Self(100);
    pub const RAW: Self = Self(101);
    pub const C_HDLC: Self = Self(104);
    pub const IEEE802_11: Self = Self(105);
    pub const FRELAY: Self = Self(107);
    pub const LOOP: Self = Self(108);
    pub const LINUX_SLL: Self = Self(113);
    pub const LTALK: Self = Self(114);
    pub const PFLOG: Self = Self(117);
    pub const IEEE802_11_PRISM: Self = Self(119);
    pub const IP_OVER_FC: Self = Self(122);
    pub const SUNATM: Self = Self(123);
    pub const IEEE802_11_RADIOTAP: Self = Self(127);
    pub const ARCNET_LINUX: Self = Self(129);
    pub const APPLE_IP_OVER_IEEE1394: Self = Self(138);
    pub const MTP2_WITH_PHDR: Self = Self(139);
    pub const MTP2: Self = Self(140);
    pub const MTP3: Self = Self(141);
    pub const SCCP: Self = Self(142);
    pub const DOCSIS: Self = Self(143);
    pub const LINUX_IRDA: Self = Self(144);
    pub const USER0: Self = Self(147);
    pub const USER1: Self = Self(148);
    pub const USER2: Self = Self(149);
    pub const USER3: Self = Self(150);
    pub const USER4: Self = Self(151);
    pub const USER5: Self = Self(152);
    pub const USER6: Self = Self(153);
    pub const USER7: Self = Self(154);
    pub const USER8: Self = Self(155);
    pub const USER9: Self = Self(156);
    pub const USER10: Self = Self(157);
    pub const USER11: Self = Self(158);
    pub const USER12: Self = Self(159);
    pub const USER13: Self = Self(160);
    pub const USER14: Self = Self(161);
    pub const USER15: Self = Self(162);
    pub const IEEE802_11_AVS: Self = Self(163);
    pub const BACNET_MS_TP: Self = Self(165);
    pub const PPP_PPPD: Self = Self(166);
    pub const GPRS_LLC: Self = Self(169);
    pub const GPF_T: Self = Self(170);
    pub const GPF_F: Self = Self(171);
    pub const LINUX_LAPD: Self = Self(177);
    pub const MFR: Self = Self(182);
    pub const BLUETOOTH_HCI_H4: Self = Self(187);
    pub const USB_LINUX: Self = Self(189);
    pub const PPI: Self = Self(192);
    pub const IEEE802_15_4_WITHFCS: Self = Self(195);
    pub const SITA: Self = Self(196);
    pub const ERF: Self = Self(197);
    pub const BLUETOOTH_HCI_H4_WITH_PHDR: Self = Self(201);
    pub const AX25_KISS: Self = Self(202);
    pub const LAPD: Self = Self(203);
    pub const PPP_WITH_DIR: Self = Self(204);
    pub const C_HDLC_WITH_DIR: Self = Self(205);
    pub const FRELAY_WITH_DIR: Self = Self(206);
    pub const LAPB_WITH_DIR: Self = Self(207);
    pub const IPMB_LINUX: Self = Self(209);
    pub const IEEE802_15_4_NONASK_PHY: Self = Self(215);
    pub const USB_LINUX_MMAPPED: Self = Self(220);
    pub const FC_2: Self = Self(224);
    pub const FC_2_WITH_FRAME_DELIMS: Self = Self(225);
    pub const IPNET: Self = Self(226);
    pub const CAN_SOCKETCAN: Self = Self(227);
    pub const IPV4: Self = Self(228);
    pub const IPV6: Self = Self(229);
    pub const IEEE802_15_4_NOFCS: Self = Self(230);
    pub const DBUS: Self = Self(231);
    pub const DVB_CI: Self = Self(235);
    pub const MUX27010: Self = Self(236);
    pub const STANAG_5066_D_PDU: Self = Self(237);
    pub const NFLOG: Self = Self(239);
    pub const NETANALYZER: Self = Self(240);
    pub const NETANALYZER_TRANSPARENT: Self = Self(241);
    pub const IPOIB: Self = Self(242);
    pub const MPEG_2_TS: Self = Self(243);
    pub const NG40: Self = Self(244);
    pub const NFC_LLCP: Self = Self(245);
    pub const INFINIBAND: Self = Self(247);
    pub const SCTP: Self = Self(248);
    pub const USBPCAP: Self = Self(249);
    pub const RTAC_SERIAL: Self = Self(250);
    pub const BLUETOOTH_LE_LL: Self = Self(251);
    pub const NETLINK: Self = Self(253);
    pub const BLUETOOTH_LINUX_MONITOR: Self = Self(254);
    pub const BLUETOOTH_BREDR_BB: Self = Self(255);
    pub const BLUETOOTH_LE_LL_WITH_PHDR: Self = Self(256);
    pub const PROFIBUS_DL: Self = Self(257);
    pub const PKTAP: Self = Self(258);
    pub const EPON: Self = Self(259);
    pub const IPMI_HPM_2: Self = Self(260);
    pub const ZWAVE_R1_R2: Self = Self(261);
    pub const ZWAVE_R3: Self = Self(262);
    pub const WATTSTOPPER_DLM: Self = Self(263);
    pub const ISO_14443: Self = Self(264);
    pub const RDS: Self = Self(265);
    pub const USB_DARWIN: Self = Self(266);
    pub const SDLC: Self = Self(268);
    pub const LORATAP: Self = Self(270);
    pub const VSOCK: Self = Self(271);
    pub const NORDIC_BLE: Self = Self(272);
    pub const DOCSIS31_XRA31: Self = Self(273);
    pub const ETHERNET_MPACKET: Self = Self(274);
    pub const DISPLAYPORT_AUX: Self = Self(275);
    pub const LINUX_SLL2: Self = Self(276);
    pub const OPENVIZSLA: Self = Self(278);
    pub const EBHSCR: Self = Self(279);
    pub const VPP_DISPATCH: Self = Self(280);
    pub const DSA_TAG_BRCM: Self = Self(281);
    pub const DSA_TAG_BRCM_PREPEND: Self = Self(282);
    pub const IEEE802_15_4_TAP: Self = Self(283);
    pub const DSA_TAG_DSA: Self = Self(284);
    pub const DSA_TAG_EDSA: Self = Self(285);
    pub const ELEE: Self = Self(286);
    pub const Z_WAVE_SERIAL: Self = Self(287);
    pub const USB_2_0: Self = Self(288);
    pub const ATSC_ALP: Self = Self(289);
=======
    /// Gets the linktype from a name string
    pub fn from_name(name: &str) -> Result<Linktype, Error> {
        let name = CString::new(name)?;
        let val = unsafe{raw::pcap_datalink_name_to_val(name.as_ptr())};
        if val == -1 {
            return Err(InvalidLinktype);
        }

        Ok(Linktype(val))
    }
>>>>>>> cfca7b0c
}

/// Represents a packet returned from pcap.
#[derive(Debug, Clone, PartialEq, Eq)]
pub struct Packet<'a> {
    /// The packet header provided by pcap, including the timeval, captured length, and packet
    /// length
    pub header: &'a PacketHeader,
    /// The captured packet data
    pub data: &'a [u8],
}

impl<'a> Packet<'a> {
    #[doc(hidden)]
    pub fn new(header: &'a PacketHeader, data: &'a [u8]) -> Packet<'a> {
        Packet { header, data }
    }
}

impl<'b> Deref for Packet<'b> {
    type Target = [u8];

    fn deref(&self) -> &[u8] {
        self.data
    }
}

#[repr(C)]
#[derive(Copy, Clone)]
/// Represents a packet header provided by pcap, including the timeval, caplen and len.
pub struct PacketHeader {
    /// The time when the packet was captured
    pub ts: libc::timeval,
    /// The number of bytes of the packet that are available from the capture
    pub caplen: u32,
    /// The length of the packet, in bytes (which might be more than the number of bytes available
    /// from the capture, if the length of the packet is larger than the maximum number of bytes to
    /// capture)
    pub len: u32,
}

impl fmt::Debug for PacketHeader {
    fn fmt(&self, f: &mut fmt::Formatter) -> fmt::Result {
        write!(f,
               "PacketHeader {{ ts: {}.{:06}, caplen: {}, len: {} }}",
               self.ts.tv_sec,
               self.ts.tv_usec,
               self.caplen,
               self.len)
    }
}

impl PartialEq for PacketHeader {
    fn eq(&self, rhs: &PacketHeader) -> bool {
        self.ts.tv_sec == rhs.ts.tv_sec && self.ts.tv_usec == rhs.ts.tv_usec &&
            self.caplen == rhs.caplen && self.len == rhs.len
    }
}

impl Eq for PacketHeader {}

#[derive(Debug, Clone, Copy, PartialEq, Eq)]
/// Packet statistics for a capture
pub struct Stat {
    /// Number of packets received
    pub received: u32,
    /// Number of packets dropped because there was no room in the operating system's buffer when
    /// they arrived, because packets weren't being read fast enough
    pub dropped: u32,
    /// Number of packets dropped by the network interface or its driver
    pub if_dropped: u32,
}

impl Stat {
    fn new(received: u32, dropped: u32, if_dropped: u32) -> Stat {
        Stat { received, dropped, if_dropped }
    }
}

#[repr(u32)]
#[derive(Debug, PartialEq, Eq, Clone, Copy)]
/// Timestamp resolution types
///
/// Not all systems and interfaces will necessarily support all of these resolutions when doing
/// live captures; all of them can be requested when reading a safefile.
pub enum Precision {
    /// Use timestamps with microsecond precision. This is the default.
    Micro = 0,
    /// Use timestamps with nanosecond precision.
    Nano = 1,
}

/// Phantom type representing an inactive capture handle.
pub enum Inactive {}

/// Phantom type representing an active capture handle.
pub enum Active {}

/// Phantom type representing an offline capture handle, from a pcap dump file.
/// Implements `Activated` because it behaves nearly the same as a live handle.
pub enum Offline {}

/// Phantom type representing a dead capture handle.  This can be use to create
/// new save files that are not generated from an active capture.
/// Implements `Activated` because it behaves nearly the same as a live handle.
pub enum Dead {}

/// `Capture`s can be in different states at different times, and in these states they
/// may or may not have particular capabilities. This trait is implemented by phantom
/// types which allows us to punt these invariants to the type system to avoid runtime
/// errors.
pub unsafe trait Activated: State {}

unsafe impl Activated for Active {}

unsafe impl Activated for Offline {}

unsafe impl Activated for Dead {}

/// `Capture`s can be in different states at different times, and in these states they
/// may or may not have particular capabilities. This trait is implemented by phantom
/// types which allows us to punt these invariants to the type system to avoid runtime
/// errors.
pub unsafe trait State {}

unsafe impl State for Inactive {}

unsafe impl State for Active {}

unsafe impl State for Offline {}

unsafe impl State for Dead {}

/// This is a pcap capture handle which is an abstraction over the `pcap_t` provided by pcap.
/// There are many ways to instantiate and interact with a pcap handle, so phantom types are
/// used to express these behaviors.
///
/// **`Capture<Inactive>`** is created via `Capture::from_device()`. This handle is inactive,
/// so you cannot (yet) obtain packets from it. However, you can configure things like the
/// buffer size, snaplen, timeout, and promiscuity before you activate it.
///
/// **`Capture<Active>`** is created by calling `.open()` on a `Capture<Inactive>`. This
/// activates the capture handle, allowing you to get packets with `.next()` or apply filters
/// with `.filter()`.
///
/// **`Capture<Offline>`** is created via `Capture::from_file()`. This allows you to read a
/// pcap format dump file as if you were opening an interface -- very useful for testing or
/// analysis.
///
/// **`Capture<Dead>`** is created via `Capture::dead()`. This allows you to create a pcap
/// format dump file without needing an active capture.
///
/// # Example:
///
/// ```ignore
/// let cap = Capture::from_device(Device::lookup().unwrap()) // open the "default" interface
///               .unwrap() // assume the device exists and we are authorized to open it
///               .open() // activate the handle
///               .unwrap(); // assume activation worked
///
/// while let Ok(packet) = cap.next() {
///     println!("received packet! {:?}", packet);
/// }
/// ```
pub struct Capture<T: State + ? Sized> {
    nonblock: bool,
    handle: Unique<raw::pcap_t>,
    _marker: PhantomData<T>,
}

impl<T: State + ? Sized> Capture<T> {
    unsafe fn from_handle(handle: *mut raw::pcap_t) -> Capture<T> {
        Capture {
            nonblock: false,
            handle: Unique::new(handle),
            _marker: PhantomData,
        }
    }

    fn new_raw<F>(path: Option<&str>, func: F) -> Result<Capture<T>, Error>
    where F: FnOnce(*const libc::c_char, *mut libc::c_char) -> *mut raw::pcap_t
    {
        with_errbuf(|err| {
            let handle = match path {
                None => func(ptr::null(), err),
                Some(path) => {
                    let path = CString::new(path)?;
                    func(path.as_ptr(), err)
                }
            };
            unsafe { handle.as_mut() }
                .map(|h| unsafe { Capture::from_handle(h) })
                .ok_or_else(|| unsafe { Error::new(err) })
        })
    }

    /// Set the minumum amount of data received by the kernel in a single call.
    ///
    /// Note that this value is set to 0 when the capture is set to immediate mode. You should not
    /// call `min_to_copy` on captures in immediate mode if you want them to stay in immediate mode.
    #[cfg(windows)]
    pub fn min_to_copy(self, to: i32) -> Capture<T> {
        unsafe { raw::pcap_setmintocopy(*self.handle, to as _); }
        self
    }

    #[inline]
    fn check_err(&self, success: bool) -> Result<(), Error> {
        if success {
            Ok(())
        } else {
            Err(unsafe { Error::new(raw::pcap_geterr(*self.handle)) })
        }
    }
}

impl Capture<Offline> {
    /// Opens an offline capture handle from a pcap dump file, given a path.
    pub fn from_file<P: AsRef<Path>>(path: P) -> Result<Capture<Offline>, Error> {
        Capture::new_raw(path.as_ref().to_str(),
                         |path, err| unsafe { raw::pcap_open_offline(path, err) })
    }

    /// Opens an offline capture handle from a pcap dump file, given a path.
    /// Takes an additional precision argument specifying the time stamp precision desired.
    #[cfg(libpcap_1_5_0)]
    pub fn from_file_with_precision<P: AsRef<Path>>(path: P, precision: Precision) -> Result<Capture<Offline>, Error> {
        Capture::new_raw(path.as_ref().to_str(), |path, err| unsafe {
            raw::pcap_open_offline_with_tstamp_precision(path, precision as _, err)
        })
    }

    /// Opens an offline capture handle from a pcap dump file, given a file descriptor.
    ///
    /// # Safety
    ///
    /// Unsafe, because the returned Capture assumes it is the sole owner of the file descriptor.
    #[cfg(not(windows))]
    pub unsafe fn from_raw_fd(fd: RawFd) -> Result<Capture<Offline>, Error> {
        open_raw_fd(fd, b'r')
            .and_then(|file| Capture::new_raw(None, |_, err|
                raw::pcap_fopen_offline(file, err)
            ))
    }

    /// Opens an offline capture handle from a pcap dump file, given a file descriptor. Takes an
    /// additional precision argument specifying the time stamp precision desired.
    ///
    /// # Safety
    ///
    /// Unsafe, because the returned Capture assumes it is the sole owner of the file descriptor.
    #[cfg(all(not(windows), libpcap_1_5_0))]
    pub unsafe fn from_raw_fd_with_precision(fd: RawFd, precision: Precision) -> Result<Capture<Offline>, Error> {
        open_raw_fd(fd, b'r')
            .and_then(|file| Capture::new_raw(None, |_, err|
                raw::pcap_fopen_offline_with_tstamp_precision(file, precision as _, err)
            ))
    }
}

#[repr(i32)]
#[derive(Debug, PartialEq, Eq, Clone, Copy)]
/// Timestamp types
///
/// Not all systems and interfaces will necessarily support all of these.
///
/// Note that time stamps synchronized with the system clock can go backwards, as the system clock
/// can go backwards.  If a clock is not in sync with the system clock, that could be because the
/// system clock isn't keeping accurate time, because the other clock isn't keeping accurate time,
/// or both.
///
/// Note that host-provided time stamps generally correspond to the time when the time-stamping
/// code sees the packet; this could be some unknown amount of time after the first or last bit of
/// the packet is received by the network adapter, due to batching of interrupts for packet
/// arrival, queueing delays, etc..
pub enum TimestampType {
    /// Timestamps are provided by the host machine, rather than by the capture device.
    ///
    /// The characteristics of the timestamp are unknown.
    Host = 0,
    /// A timestamp provided by the host machine that is low precision but relatively cheap to
    /// fetch.
    ///
    /// This is normally done using the system clock, so it's normally synchornized with times
    /// you'd fetch from system calls.
    HostLowPrec = 1,
    /// A timestamp provided by the host machine that is high precision. It might be more expensive
    /// to fetch.
    ///
    /// The timestamp might or might not be synchronized with the system clock, and might have
    /// problems with time stamps for packets received on different CPUs, depending on the
    /// platform.
    HostHighPrec = 2,
    /// The timestamp is a high-precision time stamp supplied by the capture device.
    ///
    /// The timestamp is synchronized with the system clock.
    Adapter = 3,
    /// The timestamp is a high-precision time stamp supplied by the capture device.
    ///
    /// The timestamp is not synchronized with the system clock.
    AdapterUnsynced = 4,
}

#[deprecated(note = "Renamed to TimestampType")]
/// An old name for `TimestampType`, kept around for backward-compatibility.
pub type TstampType = TimestampType;

#[repr(u32)]
#[derive(Debug, PartialEq, Eq, Clone, Copy)]
/// The direction of packets to be captured. Use with `Capture::direction`.
pub enum Direction {
    /// Capture packets received by or sent by the device. This is the default.
    InOut = raw::PCAP_D_INOUT,
    /// Only capture packets received by the device.
    In = raw::PCAP_D_IN,
    /// Only capture packets sent by the device.
    Out = raw::PCAP_D_OUT,
}

impl Capture<Inactive> {
    /// Opens a capture handle for a device. You can pass a `Device` or an `&str` device
    /// name here. The handle is inactive, but can be activated via `.open()`.
    ///
    /// # Example
    /// ```
    /// use pcap::*;
    ///
    /// // Usage 1: Capture from a single owned device
    /// let dev: Device = pcap::Device::lookup().unwrap();
    /// let cap1 = Capture::from_device(dev);
    ///
    /// // Usage 2: Capture from an element of device list.
    /// let list: Vec<Device> = pcap::Device::list().unwrap();
    /// let cap2 = Capture::from_device(list[0].clone());
    ///
    /// // Usage 3: Capture from `&str` device name
    /// let cap3 = Capture::from_device("eth0");
    /// ```
    pub fn from_device<D: Into<Device>>(device: D) -> Result<Capture<Inactive>, Error> {
        let device: Device = device.into();
        Capture::new_raw(Some(&device.name),
                         |name, err| unsafe { raw::pcap_create(name, err) })
    }

    /// Activates an inactive capture created from `Capture::from_device()` or returns
    /// an error.
    pub fn open(self) -> Result<Capture<Active>, Error> {
        unsafe {
            self.check_err(raw::pcap_activate(*self.handle) == 0)?;
            Ok(mem::transmute(self))
        }
    }

    /// Set the read timeout for the Capture. By default, this is 0, so it will block
    /// indefinitely.
    pub fn timeout(self, ms: i32) -> Capture<Inactive> {
        unsafe { raw::pcap_set_timeout(*self.handle, ms) };
        self
    }

    /// Set the time stamp type to be used by a capture device.
    #[cfg(libpcap_1_2_1)]
    pub fn tstamp_type(self, tstamp_type: TimestampType) -> Capture<Inactive> {
        unsafe { raw::pcap_set_tstamp_type(*self.handle, tstamp_type as _) };
        self
    }

    /// Set promiscuous mode on or off. By default, this is off.
    pub fn promisc(self, to: bool) -> Capture<Inactive> {
        unsafe { raw::pcap_set_promisc(*self.handle, to as _) };
        self
    }

    /// Set immediate mode on or off. By default, this is off.
    ///
    /// Note that in WinPcap immediate mode is set by passing a 0 argument to `min_to_copy`.
    /// Immediate mode will be unset if `min_to_copy` is later called with a non-zero argument.
    /// Immediate mode is unset by resetting `min_to_copy` to the WinPcap default possibly changing
    /// a previously set value. When using `min_to_copy`, it is best to avoid `immediate_mode`.
    #[cfg(any(libpcap_1_5_0, windows))]
    pub fn immediate_mode(self, to: bool) -> Capture<Inactive> {
        // Prior to 1.5.0 when `pcap_set_immediate_mode` was introduced, the necessary steps to set
        // immediate mode were more complicated, depended on the OS, and in some configurations had
        // to be set on an active capture. See
        // https://www.tcpdump.org/manpages/pcap_set_immediate_mode.3pcap.html. Since we do not
        // expect pre-1.5.0 version on unix systems in the wild, we simply ignore those cases.
        #[cfg(libpcap_1_5_0)]
        unsafe { raw::pcap_set_immediate_mode(*self.handle, to as _) };

        // In WinPcap we use `pcap_setmintocopy` as it does not have `pcap_set_immediate_mode`.
        #[cfg(all(windows, not(libpcap_1_5_0)))]
        unsafe { raw::pcap_setmintocopy(*self.handle, if to { 0 } else { raw::WINPCAP_MINTOCOPY_DEFAULT }) };

        self
    }

    /// Set rfmon mode on or off. The default is maintained by pcap.
    #[cfg(not(windows))]
    pub fn rfmon(self, to: bool) -> Capture<Inactive> {
        unsafe { raw::pcap_set_rfmon(*self.handle, to as _) };
        self
    }

    /// Set the buffer size for incoming packet data.
    ///
    /// The default is 1000000. This should always be larger than the snaplen.
    pub fn buffer_size(self, to: i32) -> Capture<Inactive> {
        unsafe { raw::pcap_set_buffer_size(*self.handle, to) };
        self
    }

    /// Set the time stamp precision returned in captures.
    #[cfg(libpcap_1_5_0)]
    pub fn precision(self, precision: Precision) -> Capture<Inactive> {
        unsafe { raw::pcap_set_tstamp_precision(*self.handle, precision as _) };
        self
    }

    /// Set the snaplen size (the maximum length of a packet captured into the buffer).
    /// Useful if you only want certain headers, but not the entire packet.
    ///
    /// The default is 65535.
    pub fn snaplen(self, to: i32) -> Capture<Inactive> {
        unsafe { raw::pcap_set_snaplen(*self.handle, to) };
        self
    }
}

///# Activated captures include `Capture<Active>` and `Capture<Offline>`.
impl<T: Activated + ? Sized> Capture<T> {
    /// List the datalink types that this captured device supports.
    pub fn list_datalinks(&self) -> Result<Vec<Linktype>, Error> {
        unsafe {
            let mut links: *mut i32 = ptr::null_mut();
            let num = raw::pcap_list_datalinks(*self.handle, &mut links);
            let mut vec = vec![];
            if num > 0 {
                vec.extend(slice::from_raw_parts(links, num as _).iter().cloned().map(Linktype))
            }
            raw::pcap_free_datalinks(links);
            self.check_err(num > 0).and(Ok(vec))
        }
    }

    /// Set the datalink type for the current capture handle.
    pub fn set_datalink(&mut self, linktype: Linktype) -> Result<(), Error> {
        self.check_err(unsafe { raw::pcap_set_datalink(*self.handle, linktype.0) == 0 })
    }

    /// Get the current datalink type for this capture handle.
    pub fn get_datalink(&self) -> Linktype {
        unsafe { Linktype(raw::pcap_datalink(*self.handle)) }
    }

    /// Create a `Savefile` context for recording captured packets using this `Capture`'s
    /// configurations.
    pub fn savefile<P: AsRef<Path>>(&self, path: P) -> Result<Savefile, Error> {
        let name = CString::new(path.as_ref().to_str().unwrap())?;
        let handle = unsafe { raw::pcap_dump_open(*self.handle, name.as_ptr()) };
        self.check_err(!handle.is_null()).map(|_| unsafe { Savefile::from_handle(handle) })
    }

    /// Create a `Savefile` context for recording captured packets using this `Capture`'s
    /// configurations. The output is written to a raw file descriptor which is opened in `"w"`
    /// mode.
    ///
    /// # Safety
    ///
    /// Unsafe, because the returned Savefile assumes it is the sole owner of the file descriptor.
    #[cfg(not(windows))]
    pub unsafe fn savefile_raw_fd(&self, fd: RawFd) -> Result<Savefile, Error> {
        open_raw_fd(fd, b'w')
            .and_then(|file| {
                let handle = raw::pcap_dump_fopen(*self.handle, file);
                self.check_err(!handle.is_null()).map(|_| Savefile::from_handle(handle))
            })
    }

    /// Reopen a `Savefile` context for recording captured packets using this `Capture`'s
    /// configurations. This is similar to `savefile()` but does not create the file if it
    /// does  not exist and, if it does already exist, and is a pcap file with the same
    /// byte order as the host opening the file, and has the same time stamp precision,
    /// link-layer header type,  and  snapshot length as p, it will write new packets
    /// at the end of the file.
    #[cfg(libpcap_1_7_2)]
    pub fn savefile_append<P: AsRef<Path>>(&self, path: P) -> Result<Savefile, Error> {
        let name = CString::new(path.as_ref().to_str().unwrap())?;
        let handle = unsafe { raw::pcap_dump_open_append(*self.handle, name.as_ptr()) };
        self.check_err(!handle.is_null()).map(|_| unsafe { Savefile::from_handle(handle) })
    }

    /// Set the direction of the capture
    pub fn direction(&self, direction: Direction) -> Result<(), Error> {
        self.check_err(unsafe { raw::pcap_setdirection(*self.handle, direction as u32 as _) == 0 })
    }

    /// Blocks until a packet is returned from the capture handle or an error occurs.
    ///
    /// pcap captures packets and places them into a buffer which this function reads
    /// from. This buffer has a finite length, so if the buffer fills completely new
    /// packets will be discarded temporarily. This means that in realtime situations,
    /// you probably want to minimize the time between calls of this next() method.
    #[allow(clippy::should_implement_trait)]
    pub fn next(&mut self) -> Result<Packet, Error> {
        unsafe {
            let mut header: *mut raw::pcap_pkthdr = ptr::null_mut();
            let mut packet: *const libc::c_uchar = ptr::null();
            let retcode = raw::pcap_next_ex(*self.handle, &mut header, &mut packet);
            self.check_err(retcode != -1)?; // -1 => an error occured while reading the packet
            match retcode {
                i if i >= 1 => {
                    // packet was read without issue
                    Ok(Packet::new(&*(&*header as *const raw::pcap_pkthdr as *const PacketHeader),
                                   slice::from_raw_parts(packet, (*header).caplen as _)))
                }
                0 => {
                    // packets are being read from a live capture and the
                    // timeout expired
                    Err(TimeoutExpired)
                }
                -2 => {
                    // packets are being read from a "savefile" and there are no
                    // more packets to read
                    Err(NoMorePackets)
                }
                _ => {
                    // libpcap only defines codes >=1, 0, -1, and -2
                    unreachable!()
                }
            }
        }
    }

    #[cfg(feature = "capture-stream")]
    fn next_noblock<'a>(&'a mut self, cx: &mut core::task::Context, fd: &mut tokio::io::PollEvented<stream::SelectableFd>) -> Result<Packet<'a>, Error> {
        if let futures::task::Poll::Pending = fd.poll_read_ready(cx, mio::Ready::readable()) {
            Err(IoError(io::ErrorKind::WouldBlock))
        } else {
            match self.next() {
                Ok(p) => Ok(p),
                Err(TimeoutExpired) => {
                    fd.clear_read_ready(cx, mio::Ready::readable())?;
                    Err(IoError(io::ErrorKind::WouldBlock))
                }
                Err(e) => Err(e)
            }
        }
    }

    #[cfg(feature = "capture-stream")]
    pub fn stream<C: stream::PacketCodec>(self, codec: C) -> Result<stream::PacketStream<T, C>, Error> {
        if !self.nonblock {
            return Err(NonNonBlock);
        }
        unsafe {
            let fd = raw::pcap_get_selectable_fd(*self.handle);
            stream::PacketStream::new(self, fd, codec)
        }
    }

    /// Adds a filter to the capture using the given BPF program string. Internally
    /// this is compiled using `pcap_compile()`.
    ///
    /// See http://biot.com/capstats/bpf.html for more information about this syntax.
    pub fn filter(&mut self, program: &str) -> Result<(), Error> {
        let program = CString::new(program)?;
        unsafe {
            let mut bpf_program: raw::bpf_program = mem::zeroed();
            let ret = raw::pcap_compile(*self.handle, &mut bpf_program, program.as_ptr(), 0, 0);
            self.check_err(ret != -1)?;
            let ret = raw::pcap_setfilter(*self.handle, &mut bpf_program);
            raw::pcap_freecode(&mut bpf_program);
            self.check_err(ret != -1)
        }
    }

    /// Compiles the string into a filter program using `pcap_compile`.
    pub fn compile(&self, program: &str) -> Result<BpfProgram, Error> {
        let program = CString::new(program).unwrap();

        unsafe {
            let mut bpf_program: raw::bpf_program = ::std::mem::zeroed();
            if -1 == raw::pcap_compile(*self.handle, &mut bpf_program, program.as_ptr(), 0, 0) {
                return Err(Error::new(raw::pcap_geterr(*self.handle)));
            }
            Ok(BpfProgram(bpf_program))
        }
    }

    /// Get capture statistics about this capture. The values represent packet statistics from the
    /// start of the run to the time of the call.
    ///
    /// See https://www.tcpdump.org/manpages/pcap_stats.3pcap.html for per-platform caveats about
    /// how packet statistics are calculated.
    pub fn stats(&mut self) -> Result<Stat, Error> {
        unsafe {
            let mut stats: raw::pcap_stat = mem::zeroed();
            self.check_err(raw::pcap_stats(*self.handle, &mut stats) != -1)
                .map(|_| Stat::new(stats.ps_recv, stats.ps_drop, stats.ps_ifdrop))
        }
    }
}

impl Capture<Active> {
    /// Sends a packet over this capture handle's interface.
    pub fn sendpacket<B: Borrow<[u8]>>(&mut self, buf: B) -> Result<(), Error> {
        let buf = buf.borrow();
        self.check_err(unsafe {
            raw::pcap_sendpacket(*self.handle, buf.as_ptr() as _, buf.len() as _) == 0
        })
    }

    /// Set the capture to be non-blocking. When this is set, next() may return an error indicating
    /// that there is no packet available to be read.
    pub fn setnonblock(mut self) -> Result<Capture<Active>, Error> {
        with_errbuf(|err| unsafe {
            if raw::pcap_setnonblock(*self.handle, 1, err) != 0 {
                return Err(Error::new(err));
            }
            self.nonblock = true;
            Ok(self)
        })
    }
}

impl Capture<Dead> {
    /// Creates a "fake" capture handle for the given link type.
    pub fn dead(linktype: Linktype) -> Result<Capture<Dead>, Error> {
        unsafe { raw::pcap_open_dead(linktype.0, 65535).as_mut() }
            .map(|h| unsafe { Capture::from_handle(h) })
            .ok_or(InsufficientMemory)
    }

    /// Compiles a pcap filter expression to a bpf program, which is just
    /// a list of bpf instructions
    pub fn compile_filter(&mut self, program: &str) -> Result<Vec<bpf_insn>, Error> {
        let mut dst = vec![];
        let program = CString::new(program)?;
        unsafe {
            let mut bpf_program: raw::bpf_program = mem::zeroed();
            let ret = raw::pcap_compile(*self.handle, &mut bpf_program, program.as_ptr(), 1, 0xffffffff /* PCAP_NETMASK_UNKNOWN */);
            self.check_err(ret != -1)?;

            // The returned struct is a pointer to an array and a length;
            // transmute that to a slice.
            let a = slice::from_raw_parts(bpf_program.bf_insns, (bpf_program.bf_len as usize));
            // Copy the values in to the vector so we can free the memory
            // allocated by libpcap.
            dst.extend_from_slice(a);
            raw::pcap_freecode(&mut bpf_program);
        };

        Ok(dst)
    }
}

#[cfg(not(windows))]
impl AsRawFd for Capture<Active> {
    fn as_raw_fd(&self) -> RawFd {
        unsafe {
            let fd = raw::pcap_fileno(*self.handle);

            match fd {
                -1 => {
                    panic!("Unable to get file descriptor for live capture");
                }
                fd => fd,
            }
        }
    }
}

impl<T: State + ? Sized> Drop for Capture<T> {
    fn drop(&mut self) {
        unsafe { raw::pcap_close(*self.handle) }
    }
}

impl<T: Activated> From<Capture<T>> for Capture<dyn Activated> {
    fn from(cap: Capture<T>) -> Capture<dyn Activated> {
        unsafe { mem::transmute(cap) }
    }
}

/// Abstraction for writing pcap savefiles, which can be read afterwards via `Capture::from_file()`.
pub struct Savefile {
    handle: Unique<raw::pcap_dumper_t>,
}

impl Savefile {
    /// Write a packet to a capture file
    pub fn write(&mut self, packet: &Packet) {
        unsafe {
            raw::pcap_dump(*self.handle as _,
                           &*(packet.header as *const PacketHeader as *const raw::pcap_pkthdr),
                           packet.data.as_ptr());
        }
    }
}

impl Savefile {
    unsafe fn from_handle(handle: *mut raw::pcap_dumper_t) -> Savefile {
        Savefile { handle: Unique::new(handle) }
    }
}

impl Drop for Savefile {
    fn drop(&mut self) {
        unsafe { raw::pcap_dump_close(*self.handle) }
    }
}

#[cfg(not(windows))]
/// Open a raw file descriptor.
///
/// # Safety
///
/// Unsafe, because the returned FILE assumes it is the sole owner of the file descriptor.
pub unsafe fn open_raw_fd(fd: RawFd, mode: u8) -> Result<*mut libc::FILE, Error> {
    let mode = vec![mode, 0];
    libc::fdopen(fd, mode.as_ptr() as _).as_mut().map(|f| f as _).ok_or(InvalidRawFd)
}

#[inline]
unsafe fn cstr_to_string(ptr: *const libc::c_char) -> Result<Option<String>, Error> {
    let string = if ptr.is_null() {
        None
    } else {
        Some(CStr::from_ptr(ptr as _).to_str()?.to_owned())
    };
    Ok(string)
}

#[cfg(target_os = "windows")]
#[inline]
fn wstr_to_string(ptr: *const libc::c_char) -> Result<Option<String>, Error> {
    let string = if ptr.is_null() {
        None
    } else {
        Some(unsafe { WideCString::from_ptr_str(ptr as _) }.to_string().unwrap())
    };
    Ok(string)
}

#[inline]
fn with_errbuf<T, F>(func: F) -> Result<T, Error>
where F: FnOnce(*mut libc::c_char) -> Result<T, Error>
{
    let mut errbuf = [0i8; 256];
    func(errbuf.as_mut_ptr() as _)
}

#[test]
fn test_struct_size() {
    use std::mem::size_of;
    assert_eq!(size_of::<PacketHeader>(), size_of::<raw::pcap_pkthdr>());
}

pub struct BpfInstruction(raw::bpf_insn);
pub struct BpfProgram(raw::bpf_program);

impl BpfProgram {
    /// checks whether a filter matches a packet
    pub fn filter(&self, buf: &[u8]) -> bool {
        let header: raw::pcap_pkthdr = raw::pcap_pkthdr {
            ts: libc::timeval { tv_sec: 0, tv_usec: 0 },
            caplen: buf.len() as u32,
            len: buf.len() as u32,
        };
        unsafe {
            raw::pcap_offline_filter(&self.0, &header, buf.as_ptr()) > 0
        }
    }

    pub fn get_instructions(&self) -> &[BpfInstruction] {
        unsafe {
            slice::from_raw_parts(mem::transmute(self.0.bf_insns),
                 self.0.bf_len as usize)
        }
    }
}

impl Clone for BpfProgram {
   // make a deep copy of the underlying program
   fn clone(&self) -> Self {
      let len = self.0.bf_len as usize;
      let size = len * mem::size_of::<raw::bpf_insn>();
      let storage = unsafe {
         let storage = libc::malloc(size) as *mut raw::bpf_insn;
         ptr::copy_nonoverlapping(self.0.bf_insns, storage, len);
         storage
      };
      BpfProgram(raw::bpf_program {
            bf_len: self.0.bf_len,
            bf_insns: storage,
      })
   }
}

impl Drop for BpfProgram {
    fn drop(&mut self) {
        unsafe { raw::pcap_freecode(&mut self.0) }
    }
}

unsafe impl Send for BpfProgram {}<|MERGE_RESOLUTION|>--- conflicted
+++ resolved
@@ -68,8 +68,6 @@
 use widestring::WideCString;
 
 mod raw;
-pub use raw::bpf_insn;
-
 mod unique;
 #[cfg(feature = "capture-stream")]
 pub mod stream;
@@ -274,7 +272,17 @@
             .ok_or(InvalidLinktype)
     }
 
-<<<<<<< HEAD
+    /// Gets the linktype from a name string
+    pub fn from_name(name: &str) -> Result<Linktype, Error> {
+        let name = CString::new(name)?;
+        let val = unsafe{raw::pcap_datalink_name_to_val(name.as_ptr())};
+        if val == -1 {
+            return Err(InvalidLinktype);
+        }
+
+        Ok(Linktype(val))
+    }
+
     pub const NULL: Self = Self(0);
     pub const ETHERNET: Self = Self(1);
     pub const AX25: Self = Self(3);
@@ -403,18 +411,6 @@
     pub const Z_WAVE_SERIAL: Self = Self(287);
     pub const USB_2_0: Self = Self(288);
     pub const ATSC_ALP: Self = Self(289);
-=======
-    /// Gets the linktype from a name string
-    pub fn from_name(name: &str) -> Result<Linktype, Error> {
-        let name = CString::new(name)?;
-        let val = unsafe{raw::pcap_datalink_name_to_val(name.as_ptr())};
-        if val == -1 {
-            return Err(InvalidLinktype);
-        }
-
-        Ok(Linktype(val))
-    }
->>>>>>> cfca7b0c
 }
 
 /// Represents a packet returned from pcap.
@@ -991,19 +987,6 @@
         }
     }
 
-    /// Compiles the string into a filter program using `pcap_compile`.
-    pub fn compile(&self, program: &str) -> Result<BpfProgram, Error> {
-        let program = CString::new(program).unwrap();
-
-        unsafe {
-            let mut bpf_program: raw::bpf_program = ::std::mem::zeroed();
-            if -1 == raw::pcap_compile(*self.handle, &mut bpf_program, program.as_ptr(), 0, 0) {
-                return Err(Error::new(raw::pcap_geterr(*self.handle)));
-            }
-            Ok(BpfProgram(bpf_program))
-        }
-    }
-
     /// Get capture statistics about this capture. The values represent packet statistics from the
     /// start of the run to the time of the call.
     ///
@@ -1048,26 +1031,17 @@
             .ok_or(InsufficientMemory)
     }
 
-    /// Compiles a pcap filter expression to a bpf program, which is just
-    /// a list of bpf instructions
-    pub fn compile_filter(&mut self, program: &str) -> Result<Vec<bpf_insn>, Error> {
-        let mut dst = vec![];
-        let program = CString::new(program)?;
+    /// Compiles the string into a filter program using `pcap_compile`.
+    pub fn compile(&self, program: &str) -> Result<BpfProgram, Error> {
+        let program = CString::new(program).unwrap();
+
         unsafe {
             let mut bpf_program: raw::bpf_program = mem::zeroed();
-            let ret = raw::pcap_compile(*self.handle, &mut bpf_program, program.as_ptr(), 1, 0xffffffff /* PCAP_NETMASK_UNKNOWN */);
-            self.check_err(ret != -1)?;
-
-            // The returned struct is a pointer to an array and a length;
-            // transmute that to a slice.
-            let a = slice::from_raw_parts(bpf_program.bf_insns, (bpf_program.bf_len as usize));
-            // Copy the values in to the vector so we can free the memory
-            // allocated by libpcap.
-            dst.extend_from_slice(a);
-            raw::pcap_freecode(&mut bpf_program);
-        };
-
-        Ok(dst)
+            if -1 == raw::pcap_compile(*self.handle, &mut bpf_program, program.as_ptr(), 0, 0) {
+                return Err(Error::new(raw::pcap_geterr(*self.handle)));
+            }
+            Ok(BpfProgram(bpf_program))
+        }
     }
 }
 
@@ -1220,4 +1194,10 @@
     }
 }
 
+impl fmt::Display for BpfInstruction {
+    fn fmt(&self, f: &mut fmt::Formatter<'_>) -> fmt::Result {
+        write!(f, "{} {} {} {}", self.0.code, self.0.jt, self.0.jf, self.0.k)
+    }
+}
+
 unsafe impl Send for BpfProgram {}