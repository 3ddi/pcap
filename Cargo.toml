[package]

name = "pcap"
version = "0.7.0"
authors = ["Sean Bowe <ewillbefull@gmail.com>"]
edition = "2018"
description = "A packet capture API around pcap/wpcap"
keywords = ["pcap", "packet", "sniffing"]
readme = "README.md"
homepage = "https://github.com/ebfull/pcap"
repository = "https://github.com/ebfull/pcap"
documentation = "https://docs.rs/pcap"
license = "MIT OR Apache-2.0"
build = "build.rs"

[dependencies]
libc = "0.2"
clippy = { version = "0.0.*", optional = true }
mio = { version = "0.6", optional = true }
tokio = { version = "0.2", features = ["io-driver"], optional = true }
futures = { version = "0.3", optional = true }

[target.'cfg(target_os = "windows")'.dependencies]
widestring = "0.2"

[dev-dependencies]
tempdir = "0.3"
tokio = { version = "0.2", features = ["rt-core"] }

[build-dependencies]
libloading = "0.6"
regex = "1"

[features]
# This feature enables access to the function Capture::stream.
# This is disabled by default, because it depends on a tokio and mio
capture-stream = ["mio", "tokio", "futures"]

# A shortcut to enable all features.
full = ["capture-stream"]

[lib]
<<<<<<< HEAD
name = "pcap"

[[example]]
name = "listenlocalhost"
path = "examples/listenlocalhost.rs"

[[example]]
name = "getdevices"
path = "examples/getdevices.rs"

[[example]]
name = "easylisten"
path = "examples/easylisten.rs"

[[example]]
name = "savefile"
path = "examples/savefile.rs"

[[example]]
name = "getstatistics"
path = "examples/getstatistics.rs"

[[example]]
name = "streamlisten"
path = "examples/streamlisten.rs"
required-features = ["capture-stream"]
=======
name = "pcap"
>>>>>>> cfca7b0c
<|MERGE_RESOLUTION|>--- conflicted
+++ resolved
@@ -40,7 +40,6 @@
 full = ["capture-stream"]
 
 [lib]
-<<<<<<< HEAD
 name = "pcap"
 
 [[example]]
@@ -67,6 +66,7 @@
 name = "streamlisten"
 path = "examples/streamlisten.rs"
 required-features = ["capture-stream"]
-=======
-name = "pcap"
->>>>>>> cfca7b0c
+
+[[example]]
+name = "nfbpfcompile"
+path = "examples/nfbpfcompile.rs"